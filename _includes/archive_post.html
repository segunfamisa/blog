{% comment %}
This is the template used to show an entry in archives.
Archives include: "by tags" and "by time" archives.
{% endcomment %}

{% assign current = page %}
{% assign is_banner_post = false %}

{% if page.is_post_index %}
  {% assign current = post %}
{% endif %}

<li class="post {% if current.design.blog_series %} blog-series{% endif %}">
  <div class="image-container">
    {% include entry_image.html %}
  </div>
  <div class="text-container">
<<<<<<< HEAD
    <span class="post-category">{% for tags in current.tags limit: 1 %}{{ tags }}{% endfor %}</span>
=======
    <span class="post-category">Security</span>
>>>>>>> 8b6519cb
    <h2 class="post-title">
      <a href="{{ site.baseurl }}{{current.url}}" title="Published: {{ current.date | date: "%B %d, %Y" }}">{{ current.title }}</a>
    </h2>
    {% if post.description %}
      <div class="post-description">
        {{ post.description | markdownify }}
      </div>
    {% endif %}
    <div class="more-info">
      <div class="post-author">
        <a href="{{current.author.url}}" target="_blank"><img src="{{current.author.avatar}}" width="27" height="27"> <span class="name">{{current.author.name}}</span></a>
      </div>
      <time datetime="{{ current.date | date: "%B %d, %Y" }}" class="post-time published updated">{{ current.date | date: "%B %d, %Y" }}</time>
      <div class="post-social">
        {% include social_buttons.html %}
      </div>
    </div>
  </div>
</li><|MERGE_RESOLUTION|>--- conflicted
+++ resolved
@@ -15,11 +15,8 @@
     {% include entry_image.html %}
   </div>
   <div class="text-container">
-<<<<<<< HEAD
     <span class="post-category">{% for tags in current.tags limit: 1 %}{{ tags }}{% endfor %}</span>
-=======
-    <span class="post-category">Security</span>
->>>>>>> 8b6519cb
+
     <h2 class="post-title">
       <a href="{{ site.baseurl }}{{current.url}}" title="Published: {{ current.date | date: "%B %d, %Y" }}">{{ current.title }}</a>
     </h2>
